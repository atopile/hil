<<<<<<< HEAD
import ElectricPower, I2C, DifferentialPair, ElectricLogic, Electrical, ElectricSignal
import Diode, Capacitor, MOSFET, Resistor, Inductor, FilterElectricalRC, PoweredLED
from "vdivs.ato" import VDiv
=======
from "generics/interfaces.ato" import Power, I2C, DiffPair
from "generics/filters.ato" import LowPassFilter
from "generics/capacitors.ato" import Capacitor, CapacitorElectrolytic
import MOSFET, Diode
from "generics/resistors.ato" import Resistor
from "generics/vdivs.ato" import VDiv
from "generics/inductors.ato" import Inductor
from "generics/leds.ato" import LEDIndicatorRed, LEDIndicatorGreen
>>>>>>> 89197fcd

module Texas_Instruments_BQ25756RRVR:
    """Texas_Instruments_BQ25756RRVR Bi-directional Buck/Boost"""
    power_in = new ElectricPower
    power_out = new ElectricPower
    i2c = new I2C

    # Common gnd
    power_in.gnd ~ power_out.gnd

    # Components
    controller = new _Texas_Instruments_BQ25756RRVR
    core = new BuckBoostCore
    input_shunt = new ShuntInput
    output_shunt = new ShuntInput
    ovuv_setter = new OVUVSetter
    input_cap_bank = new CapBank
    output_cap_bank = new CapBank
<<<<<<< HEAD
    input_electrolytic = new Capacitor
    output_electrolytic = new Capacitor
=======
    input_electrolytic = new CapacitorElectrolytic
    # input_electrolytic_2 = new CapacitorElectrolytic
    output_electrolytic = new CapacitorElectrolytic
>>>>>>> 89197fcd


    # Power connections
    power_in ~ input_shunt.power_in
    input_shunt.power_out ~ core.power_in
    core.power_out ~ output_shunt.power_in
    output_shunt.power_out ~ power_out

    # Bulk capacitors
    power_in ~ input_electrolytic.power
    # power_in ~ input_electrolytic_2.power
    power_out ~ output_electrolytic.power
    input_electrolytic.lcsc_id = "C487438"
    output_electrolytic.lcsc_id = "C487438"
    # input_electrolytic_2.lcsc_id = "C487438"
    core.power_in ~ input_cap_bank.power_in
    core.power_out ~ output_cap_bank.power_in

    # Controller connections

    # Controller decoupling capacitors
    # Chip input caps
    vac_cap_1 = new Capacitor
    vac_cap_2 = new Capacitor
    vac_cap_1.capacitance = 100nF +/- 20%
    vac_cap_2.capacitance = 1uF +/- 20%
    vac_cap_1.max_voltage = 100V to 1000V
    vac_cap_2.max_voltage = 100V to 1000V

    power_in ~ vac_cap_1.power
    power_in ~ vac_cap_2.power

    # Driver supply
    power_drv_sup = new ElectricPower
    power_drv_sup.vcc ~ controller.DRV_SUP
    power_drv_sup.gnd ~ controller.PGND
    drv_sup_cap = new Capacitor
    drv_sup_cap.capacitance = 4.7uF +/- 20%
    drv_sup_cap.max_voltage = 25V to 1000V
    power_drv_sup ~ drv_sup_cap.power

    # Internal LDO
    power_regn = new ElectricPower
    power_regn.vcc ~ controller.REGN
    power_regn.gnd ~ controller.PGND
    regn_cap = new Capacitor
    regn_cap.capacitance = 4.7uF +/- 20%
    regn_cap.max_voltage = 25V to 1000V
    power_regn ~ regn_cap.power

    # OVUV
    power_in ~ ovuv_setter.power_in
    ovuv_setter.acuv ~ controller.ACUV
    ovuv_setter.acov ~ controller.ACOV

    # Gate drive
    core.gate_input_hs ~ controller.HIDRV1
    core.gate_input_ls ~ controller.LODRV1
    core.gate_output_hs ~ controller.HIDRV2
    core.gate_output_ls ~ controller.LODRV2

    # BST Connections
    core.bst_input ~ controller.BTST1
    core.bst_output ~ controller.BTST2

    # SW connections
    controller.SW1 ~ core.input_switching_node
    controller.SW2 ~ core.output_switching_node

    # Input shunt
    input_shunt.output.p ~ controller.ACP
    input_shunt.output.n ~ controller.ACN

    # Output shunt
    output_shunt.output.p ~ controller.SRP
    output_shunt.output.n ~ controller.SRN

    # I2C
    i2c.scl ~ controller.SCL
    i2c.sda ~ controller.SDA

    # BST Diodes
    bst_diode_input = new Diode
    bst_diode_output = new Diode
    bst_diode_input.lcsc_id = "C3758930"
    bst_diode_output.lcsc_id = "C3758930"

    controller.DRV_SUP ~ bst_diode_input.anode
    controller.DRV_SUP ~ bst_diode_output.anode
    bst_diode_input.cathode ~ controller.BTST1
    bst_diode_output.cathode ~ controller.BTST2

    # Input Current limit resistor
    ilim_resistor = new Resistor
    # TODO: make this a variable
    ilim_resistor.package = "0402"
    ilim_resistor.resistance = 2.49kohm +/- 1%  # Application note value for 8A current limit
    controller.ILIM_HIZ ~ ilim_resistor.p1
    ilim_resistor.p2 ~ controller.PGND

    # Output voltage sense
    output_v_sense = new VDiv
    output_v_sense.r_top.resistance = 249kohm +/- 1%
    output_v_sense.r_bottom.resistance = 13.7kohm +/- 1%
    power_out.vcc ~ output_v_sense.top
    output_v_sense.out ~ controller.FB
    output_v_sense.bottom ~ controller.FBG

    # Power
    power_in.vcc ~ controller.VAC_IN
    power_out.vcc ~ controller.VAC_OUT
    power_in.gnd ~ controller.PGND
<<<<<<< HEAD

        # Set switching frequency
    
    fsw_res = new Resistor
    fsw_res.resistance = 50kohm +/- 1% # 500kHz
    fsw_res.package = "R0402"
=======
    power_out.gnd ~ controller.PGND

    # Set switching frequency
    
    fsw_res = new Resistor
    fsw_res.resistance = 50kohm +/- 1% # 500kHz
    fsw_res.package = "0402"
>>>>>>> 89197fcd
    controller.FSW_SYNC ~ fsw_res.p1
    fsw_res.p2 ~ controller.PGND

    # Status pins connect to LEDs
<<<<<<< HEAD
    status_1_led = new PoweredLED
    status_2_led = new PoweredLED
    # status_1_led.led.color = "RED"
    # status_2_led.led.color = "GREEN"
    status_1_led.led.lcsc_id = "C2286"
    status_2_led.led.lcsc_id = "C12624"
    status_1_led.current_limiting_resistor.resistance = 100ohm +/- 1%
    status_2_led.current_limiting_resistor.resistance = 100ohm +/- 1%
    status_1_led.current_limiting_resistor.package = "R0402"
    status_2_led.current_limiting_resistor.package = "R0402"
    controller.REGN ~ status_1_led.power.vcc
    controller.REGN ~ status_2_led.power.vcc
    controller.STAT1 ~ status_1_led.power.gnd
    controller.STAT2 ~ status_2_led.power.gnd
=======
    status_1_led = new LEDIndicatorRed
    status_2_led = new LEDIndicatorGreen
    status_1_led.current = 0.1mA to 0.3mA
    status_2_led.current = 0.1mA to 0.3mA
    status_1_led.v_in = 5V +/- 1%
    status_2_led.v_in = 5V +/- 1%
    controller.REGN ~ status_1_led.input
    controller.REGN ~ status_2_led.input
    controller.STAT1 ~ status_1_led.gnd
    controller.STAT2 ~ status_2_led.gnd
>>>>>>> 89197fcd

    # ICHG
    ichg_resistor = new Resistor
    ichg_resistor.resistance = 0ohm
<<<<<<< HEAD
    ichg_resistor.package = "R0402"
=======
    ichg_resistor.package = "0402"
>>>>>>> 89197fcd
    controller.ICHG ~ ichg_resistor.p1
    ichg_resistor.p2 ~ controller.PGND

    # TS
    ts_vdiv = new VDiv
    ts_thermistor = new Resistor
    ts_thermistor.lcsc_id = "C13564"
    ts_vdiv.r_top.resistance = 5.24kohm +/- 2%
    ts_vdiv.r_bottom.resistance = 30.31kohm +/- 2%
    controller.REGN ~ ts_vdiv.top
    controller.TS ~ ts_vdiv.out
    controller.TS ~ ts_thermistor.p1
    ts_thermistor.p2 ~ controller.PGND
    ts_vdiv.bottom ~ controller.PGND

    # PG
<<<<<<< HEAD
    pg_status_led = new PoweredLED
    # pg_status_led.led.color = "GREEN"
    pg_status_led.led.lcsc_id = "C12624"
    pg_status_led.current_limiting_resistor.resistance = 100ohm +/- 1%
    pg_status_led.current_limiting_resistor.package = "R0402"
    controller.REGN ~ pg_status_led.power.vcc
    controller.PGh ~ pg_status_led.power.gnd

    # CHG Enable
    controller.CEh ~ controller.PGND # default active low

=======
    pg_status_led = new LEDIndicatorGreen
    pg_status_led.current = 0.1mA to 0.3mA
    pg_status_led.v_in = 5V +/- 1%
    controller.REGN ~ pg_status_led.input
    controller.PGh ~ pg_status_led.gnd

    # CHG Enable
    controller.CEh ~ controller.PGND # default active low
>>>>>>> 89197fcd

component _Texas_Instruments_BQ25756RRVR:
    """Texas_Instruments_BQ25756RRVR component"""
    lcsc_id = "C19272232"
    manufacturer = "Texas Instruments"
    mpn = "BQ25756RRVR"
    datasheet_url = "https://wmsc.lcsc.com/wmsc/upload/file/pdf/v2/lcsc/2312012001_Texas-Instruments-BQ25756RRVR_C19272232.pdf"
    designator_prefix = "U"

    # pins
    signal ACN ~ pin 29
    signal ACOV ~ pin 35
    signal ACP ~ pin 30
    signal ACUV ~ pin 34
    signal BTST1 ~ pin 26
    signal BTST2 ~ pin 20
    signal CEh ~ pin 7
    signal DRV_SUP ~ pin 23
    signal FB ~ pin 12
    signal FBG ~ pin 11
    signal FSW_SYNC ~ pin 36
    signal HIDRV1 ~ pin 27
    signal HIDRV2 ~ pin 19
    signal ICHG ~ pin 9
    signal ILIM_HIZ ~ pin 10
    signal INTh ~ pin 3
    signal LODRV1 ~ pin 25
    signal LODRV2 ~ pin 21
    signal PGND ~ pin 17
    PGND ~ pin 22
    PGND ~ pin 37
    signal PGh ~ pin 6
    signal REGN ~ pin 24
    signal SCL ~ pin 1
    signal SDA ~ pin 2
    signal SRN ~ pin 13
    signal SRP ~ pin 14
    signal STAT1 ~ pin 4
    signal STAT2 ~ pin 5
    signal SW1 ~ pin 28
    signal SW2 ~ pin 18
    signal TS ~ pin 8
    signal VAC_IN ~ pin 32
    signal VAC_OUT ~ pin 33

#C22387789 100v 80uf capacitor - is cheaper
#C251002 100v 68uf capacitor - has model (nichicon)
#C487438 100v 68uf capacitor - cheap and has model
#C434455 80V 100A 3.9mohm NFET
#C845102 16.5A 10uH inductor
#C3758930 100V 1A Schottky Diode

module CapBank:
    """Bank of capacitors for power filtering as shown in reference design"""
    power_in = new ElectricPower

    # Input capacitors
    cap1 = new Capacitor
    cap2 = new Capacitor
    cap3 = new Capacitor
    cap4 = new Capacitor
    cap5 = new Capacitor
    cap6 = new Capacitor
    cap7 = new Capacitor
    cap8 = new Capacitor
    cap9 = new Capacitor
    cap10 = new Capacitor
    cap11 = new Capacitor
    # Set capacitance values
    cap1.capacitance = 4.7uF +/- 20%
    cap2.capacitance = 4.7uF +/- 20%
    cap3.capacitance = 4.7uF +/- 20%
    cap11.capacitance = 4.7uF +/- 20%
    cap4.capacitance = 10uF +/- 20%
    cap5.capacitance = 10uF +/- 20%
    cap6.capacitance = 10uF +/- 20%
    cap7.capacitance = 10uF +/- 20%
    cap8.capacitance = 1uF +/- 20%
    cap9.capacitance = 100nF +/- 20%
    cap10.capacitance = 100pF +/- 20%

    # Set voltage ratings
    cap1.max_voltage = 100V to 1000V
    cap2.max_voltage = 100V to 1000V
    cap3.max_voltage = 100V to 1000V
    cap4.max_voltage = 100V to 1000V
    cap5.max_voltage = 100V to 1000V
    cap6.max_voltage = 100V to 1000V
    cap7.max_voltage = 100V to 1000V
    cap8.max_voltage = 100V to 1000V
    cap9.max_voltage = 100V to 1000V
    cap10.max_voltage = 100V to 1000V
    cap11.max_voltage = 100V to 1000V

    # Connect to power
    power_in ~ cap1.power
    power_in ~ cap2.power
    power_in ~ cap3.power
    power_in ~ cap4.power
    power_in ~ cap5.power
    power_in ~ cap6.power
    power_in ~ cap7.power
    power_in ~ cap8.power
    power_in ~ cap9.power
    power_in ~ cap10.power
    power_in ~ cap11.power


module ShuntInput:
    """Shunt input for buck/boost with low pass filter"""
    power_in = new ElectricPower
    power_out = new ElectricPower
    output = new DifferentialPair

    # Components
    shunt = new Resistor
    filter_n = new FilterElectricalRC
    filter_p = new FilterElectricalRC
    diff_cap = new Capacitor

    # Default values
    diff_cap.capacitance = 470nF +/- 20%
    filter_n.resistor.resistance = 10ohm +/- 1%
    filter_p.resistor.resistance = 10ohm +/- 1%
    filter_n.capacitor.capacitance = 100nF +/- 20%
    filter_p.capacitor.capacitance = 100nF +/- 20%
    shunt.resistance = 5mohm +/- 1%

    filter_n.cutoff_frequency = 1Hz to 1GHz
    filter_p.cutoff_frequency = 1Hz to 1GHz

    # Connections
    power_in.vcc ~ shunt.p1; shunt.p2 ~ power_out.vcc
<<<<<<< HEAD
    power_in.vcc ~ filter_p.in_.line
    power_out.vcc ~ filter_n.in_.line
    filter_p.out ~ output.p
    filter_n.out ~ output.n
    filter_p.in_.reference ~ power_in
    filter_n.in_.reference ~ power_out

    diff_cap.package = "C0402"
    filter_n.resistor.package = "R0402"
    filter_n.capacitor.package = "C0402"
    filter_p.resistor.package = "R0402"
    filter_p.capacitor.package = "C0402"
=======
    power_in.vcc ~ filter_p.input.io
    power_out.vcc ~ filter_n.input.io
    filter_p.output.io ~ output.p
    filter_n.output.io ~ output.n
    filter_p.input.gnd ~ power_in.gnd
    filter_n.input.gnd ~ power_out.gnd
    power_in.gnd ~ power_out.gnd
    output.p ~ diff_cap.p1; diff_cap.p2 ~ output.n
>>>>>>> 89197fcd

module OVUVSetter:
    """Over voltage/under voltage setting for buck/boost"""
    power_in = new ElectricPower
    acuv = new ElectricSignal
    acov = new ElectricSignal

    r_ac1 = new Resistor
    r_ac2 = new Resistor
    r_ac3 = new Resistor

    # Connect resistor together in series
    power_in.vcc ~ r_ac1.p1
    r_ac1.p2 ~ acuv.line
    acuv.line ~ r_ac2.p1
    r_ac2.p2 ~ acov.line
    acov.line ~ r_ac3.p1
    r_ac3.p2 ~ power_in.gnd

    r_ac1.resistance = 1Mohm +/- 1%
    r_ac2.resistance = 133kohm +/- 1%
    r_ac3.resistance = 25.5kohm +/- 1%

<<<<<<< HEAD
    r_ac1.package = "R0603"
    r_ac2.package = "R0603"
    r_ac3.package = "R0603"
=======
    r_ac1.package = "0603"
    r_ac2.package = "0603"
    r_ac3.package = "0603"
>>>>>>> 89197fcd


module BuckBoostCore:
    """Contains inductor, fets and capacitors"""
    power_in = new ElectricPower
    power_out = new ElectricPower

    # common gnd
    power_in.gnd ~ power_out.gnd

    # gate signals
<<<<<<< HEAD
    gate_input_hs = new ElectricLogic
    gate_input_ls = new ElectricLogic
    gate_output_hs = new ElectricLogic
    gate_output_ls = new ElectricLogic
    bst_input = new ElectricLogic
    bst_output = new ElectricLogic
=======
    signal gate_input_hs
    signal gate_input_ls
    signal gate_output_hs
    signal gate_output_ls
    signal bst_input
    signal bst_output
    signal input_switching_node
    signal output_switching_node
>>>>>>> 89197fcd

    # Components
    inductor = new Inductor
    fet_input_hs = new MOSFET
    fet_input_ls = new MOSFET
    fet_output_hs = new MOSFET
    fet_output_ls = new MOSFET
<<<<<<< HEAD
    input_cap = new Capacitor
    output_cap = new Capacitor
=======
    input_cap = new CapacitorElectrolytic
    output_cap = new CapacitorElectrolytic
>>>>>>> 89197fcd
    bst_input_cap = new Capacitor
    bst_output_cap = new Capacitor

    # Specalize components
    fet_input_hs.lcsc_id = "C434455"
    fet_input_ls.lcsc_id = "C434455"
    fet_output_hs.lcsc_id = "C434455"
    fet_output_ls.lcsc_id = "C434455"
    inductor.lcsc_id = "C845102"
    input_cap.lcsc_id = "C487438"
    output_cap.lcsc_id = "C487438"
    bst_input_cap.capacitance = 100nF +/- 20%
    bst_output_cap.capacitance = 100nF +/- 20%

    #Connections

    # Bulk capacitors
    power_in ~ input_cap.power
    power_out ~ output_cap.power

<<<<<<< HEAD
    # Internal signals
    input_switching_node = new ElectricSignal
    output_switching_node = new ElectricSignal

=======
>>>>>>> 89197fcd
    # Input H-Bridge
    power_in.vcc ~ fet_input_hs.drain
    fet_input_hs.source ~ input_switching_node
    input_switching_node ~ inductor.p1
    input_switching_node ~ fet_input_ls.drain
    fet_input_ls.source ~ power_in.gnd

    # Output H-Bridge
    power_out.vcc ~ fet_output_hs.drain
    fet_output_hs.source ~ output_switching_node
    output_switching_node ~ inductor.p2
    output_switching_node ~ fet_output_ls.drain
    fet_output_ls.source ~ power_out.gnd

    # Bootstrap capacitors
    input_switching_node ~ bst_input_cap.p1; bst_input_cap.p2 ~ bst_input
    output_switching_node ~ bst_output_cap.p1; bst_output_cap.p2 ~ bst_output

<<<<<<< HEAD
    # Gate
    gate_input_hs ~ fet_input_hs.gate
    gate_input_ls ~ fet_input_ls.gate
    gate_output_hs ~ fet_output_hs.gate
    gate_output_ls ~ fet_output_ls.gate





=======
    # Gate resistors
    gate_input_hs ~ fet_input_hs.gate
    gate_input_ls ~ fet_input_ls.gate
    gate_output_hs ~ fet_output_hs.gate
    gate_output_ls ~ fet_output_ls.gate
>>>>>>> 89197fcd
<|MERGE_RESOLUTION|>--- conflicted
+++ resolved
@@ -1,17 +1,6 @@
-<<<<<<< HEAD
 import ElectricPower, I2C, DifferentialPair, ElectricLogic, Electrical, ElectricSignal
 import Diode, Capacitor, MOSFET, Resistor, Inductor, FilterElectricalRC, PoweredLED
 from "vdivs.ato" import VDiv
-=======
-from "generics/interfaces.ato" import Power, I2C, DiffPair
-from "generics/filters.ato" import LowPassFilter
-from "generics/capacitors.ato" import Capacitor, CapacitorElectrolytic
-import MOSFET, Diode
-from "generics/resistors.ato" import Resistor
-from "generics/vdivs.ato" import VDiv
-from "generics/inductors.ato" import Inductor
-from "generics/leds.ato" import LEDIndicatorRed, LEDIndicatorGreen
->>>>>>> 89197fcd
 
 module Texas_Instruments_BQ25756RRVR:
     """Texas_Instruments_BQ25756RRVR Bi-directional Buck/Boost"""
@@ -30,15 +19,8 @@
     ovuv_setter = new OVUVSetter
     input_cap_bank = new CapBank
     output_cap_bank = new CapBank
-<<<<<<< HEAD
     input_electrolytic = new Capacitor
     output_electrolytic = new Capacitor
-=======
-    input_electrolytic = new CapacitorElectrolytic
-    # input_electrolytic_2 = new CapacitorElectrolytic
-    output_electrolytic = new CapacitorElectrolytic
->>>>>>> 89197fcd
-
 
     # Power connections
     power_in ~ input_shunt.power_in
@@ -150,27 +132,16 @@
     power_in.vcc ~ controller.VAC_IN
     power_out.vcc ~ controller.VAC_OUT
     power_in.gnd ~ controller.PGND
-<<<<<<< HEAD
 
         # Set switching frequency
     
     fsw_res = new Resistor
     fsw_res.resistance = 50kohm +/- 1% # 500kHz
     fsw_res.package = "R0402"
-=======
-    power_out.gnd ~ controller.PGND
-
-    # Set switching frequency
-    
-    fsw_res = new Resistor
-    fsw_res.resistance = 50kohm +/- 1% # 500kHz
-    fsw_res.package = "0402"
->>>>>>> 89197fcd
     controller.FSW_SYNC ~ fsw_res.p1
     fsw_res.p2 ~ controller.PGND
 
     # Status pins connect to LEDs
-<<<<<<< HEAD
     status_1_led = new PoweredLED
     status_2_led = new PoweredLED
     # status_1_led.led.color = "RED"
@@ -185,27 +156,11 @@
     controller.REGN ~ status_2_led.power.vcc
     controller.STAT1 ~ status_1_led.power.gnd
     controller.STAT2 ~ status_2_led.power.gnd
-=======
-    status_1_led = new LEDIndicatorRed
-    status_2_led = new LEDIndicatorGreen
-    status_1_led.current = 0.1mA to 0.3mA
-    status_2_led.current = 0.1mA to 0.3mA
-    status_1_led.v_in = 5V +/- 1%
-    status_2_led.v_in = 5V +/- 1%
-    controller.REGN ~ status_1_led.input
-    controller.REGN ~ status_2_led.input
-    controller.STAT1 ~ status_1_led.gnd
-    controller.STAT2 ~ status_2_led.gnd
->>>>>>> 89197fcd
 
     # ICHG
     ichg_resistor = new Resistor
     ichg_resistor.resistance = 0ohm
-<<<<<<< HEAD
     ichg_resistor.package = "R0402"
-=======
-    ichg_resistor.package = "0402"
->>>>>>> 89197fcd
     controller.ICHG ~ ichg_resistor.p1
     ichg_resistor.p2 ~ controller.PGND
 
@@ -222,7 +177,6 @@
     ts_vdiv.bottom ~ controller.PGND
 
     # PG
-<<<<<<< HEAD
     pg_status_led = new PoweredLED
     # pg_status_led.led.color = "GREEN"
     pg_status_led.led.lcsc_id = "C12624"
@@ -234,16 +188,6 @@
     # CHG Enable
     controller.CEh ~ controller.PGND # default active low
 
-=======
-    pg_status_led = new LEDIndicatorGreen
-    pg_status_led.current = 0.1mA to 0.3mA
-    pg_status_led.v_in = 5V +/- 1%
-    controller.REGN ~ pg_status_led.input
-    controller.PGh ~ pg_status_led.gnd
-
-    # CHG Enable
-    controller.CEh ~ controller.PGND # default active low
->>>>>>> 89197fcd
 
 component _Texas_Instruments_BQ25756RRVR:
     """Texas_Instruments_BQ25756RRVR component"""
@@ -377,7 +321,6 @@
 
     # Connections
     power_in.vcc ~ shunt.p1; shunt.p2 ~ power_out.vcc
-<<<<<<< HEAD
     power_in.vcc ~ filter_p.in_.line
     power_out.vcc ~ filter_n.in_.line
     filter_p.out ~ output.p
@@ -390,16 +333,6 @@
     filter_n.capacitor.package = "C0402"
     filter_p.resistor.package = "R0402"
     filter_p.capacitor.package = "C0402"
-=======
-    power_in.vcc ~ filter_p.input.io
-    power_out.vcc ~ filter_n.input.io
-    filter_p.output.io ~ output.p
-    filter_n.output.io ~ output.n
-    filter_p.input.gnd ~ power_in.gnd
-    filter_n.input.gnd ~ power_out.gnd
-    power_in.gnd ~ power_out.gnd
-    output.p ~ diff_cap.p1; diff_cap.p2 ~ output.n
->>>>>>> 89197fcd
 
 module OVUVSetter:
     """Over voltage/under voltage setting for buck/boost"""
@@ -423,15 +356,9 @@
     r_ac2.resistance = 133kohm +/- 1%
     r_ac3.resistance = 25.5kohm +/- 1%
 
-<<<<<<< HEAD
     r_ac1.package = "R0603"
     r_ac2.package = "R0603"
     r_ac3.package = "R0603"
-=======
-    r_ac1.package = "0603"
-    r_ac2.package = "0603"
-    r_ac3.package = "0603"
->>>>>>> 89197fcd
 
 
 module BuckBoostCore:
@@ -443,23 +370,12 @@
     power_in.gnd ~ power_out.gnd
 
     # gate signals
-<<<<<<< HEAD
     gate_input_hs = new ElectricLogic
     gate_input_ls = new ElectricLogic
     gate_output_hs = new ElectricLogic
     gate_output_ls = new ElectricLogic
     bst_input = new ElectricLogic
     bst_output = new ElectricLogic
-=======
-    signal gate_input_hs
-    signal gate_input_ls
-    signal gate_output_hs
-    signal gate_output_ls
-    signal bst_input
-    signal bst_output
-    signal input_switching_node
-    signal output_switching_node
->>>>>>> 89197fcd
 
     # Components
     inductor = new Inductor
@@ -467,13 +383,8 @@
     fet_input_ls = new MOSFET
     fet_output_hs = new MOSFET
     fet_output_ls = new MOSFET
-<<<<<<< HEAD
     input_cap = new Capacitor
     output_cap = new Capacitor
-=======
-    input_cap = new CapacitorElectrolytic
-    output_cap = new CapacitorElectrolytic
->>>>>>> 89197fcd
     bst_input_cap = new Capacitor
     bst_output_cap = new Capacitor
 
@@ -494,13 +405,10 @@
     power_in ~ input_cap.power
     power_out ~ output_cap.power
 
-<<<<<<< HEAD
     # Internal signals
     input_switching_node = new ElectricSignal
     output_switching_node = new ElectricSignal
 
-=======
->>>>>>> 89197fcd
     # Input H-Bridge
     power_in.vcc ~ fet_input_hs.drain
     fet_input_hs.source ~ input_switching_node
@@ -519,7 +427,6 @@
     input_switching_node ~ bst_input_cap.p1; bst_input_cap.p2 ~ bst_input
     output_switching_node ~ bst_output_cap.p1; bst_output_cap.p2 ~ bst_output
 
-<<<<<<< HEAD
     # Gate
     gate_input_hs ~ fet_input_hs.gate
     gate_input_ls ~ fet_input_ls.gate
@@ -530,10 +437,3 @@
 
 
 
-=======
-    # Gate resistors
-    gate_input_hs ~ fet_input_hs.gate
-    gate_input_ls ~ fet_input_ls.gate
-    gate_output_hs ~ fet_output_hs.gate
-    gate_output_ls ~ fet_output_ls.gate
->>>>>>> 89197fcd
